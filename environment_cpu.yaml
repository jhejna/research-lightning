name: research
channels:
  - pytorch
  - default
dependencies:
  - python

  # Development
  - conda-forge::pre-commit

  # pytorch
  - pytorch
  - cpuonly
  - torchvision
  - torchtext
  - torchaudio

  # NP Family
  - numpy
  - scipy
  - scikit-image

  # IO
  - imageio
  - pillow
  - pyyaml
  - cloudpickle
  - h5py
  - absl-py
  - pyparsing

  # Plotting
  - tensorboard
  - pandas
  - matplotlib
  - seaborn

  # Other
  - pytest
  - tqdm
  - future

  - pip
  - pip:
<<<<<<< HEAD
      - gym<=0.24.1
      - dm_control
      - mujoco-py<2.2,>=2.1
      - git+https://github.com/Farama-Foundation/d4rl@master#egg=d4rl
=======
      - gym==0.23.1
>>>>>>> 15f05ac4
<|MERGE_RESOLUTION|>--- conflicted
+++ resolved
@@ -42,11 +42,7 @@
 
   - pip
   - pip:
-<<<<<<< HEAD
-      - gym<=0.24.1
+      - gym==0.23.1
       - dm_control
       - mujoco-py<2.2,>=2.1
-      - git+https://github.com/Farama-Foundation/d4rl@master#egg=d4rl
-=======
-      - gym==0.23.1
->>>>>>> 15f05ac4
+      - git+https://github.com/Farama-Foundation/d4rl@master#egg=d4rl