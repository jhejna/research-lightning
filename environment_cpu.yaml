--- conflicted
+++ resolved
@@ -39,10 +39,6 @@
 
   - pip
   - pip:
-<<<<<<< HEAD
-      - gym>=0.12
+      - gym<=0.25.0
       - dm_control
-      - mujoco-py<2.2,>=2.1
-=======
-      - gym<=0.25.0
->>>>>>> 204e934c
+      - mujoco-py<2.2,>=2.1