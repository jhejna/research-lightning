# Example Config that uses almost all values

alg: AlgorithmName from algs/__init__.py
alg_kwargs:
  kwarg_1: value
  # More keyword arguments for the algorithm...

optim: OptimizerName from torch.optim
optim_kwargs:
  lr: 0.001
  weight_decay: 0.05
  # More key word arguments for the optimizer...

network: NetworkName from networks/__init__.py
network_kwargs:
  hidden_layers: [256, 256]
  act: ["import", "torch.nn", "Tanh"] # A demonstration of how to import a function
  # More key word arguments for the network

batch_size: 64
collate_fn: null # The collate function passed to the dataloader. None uses pytorch default.
checkpoint: null # A checkpoint to initialize the network from.

# If you are running supervised learning, the env is likely Empty and can just be used to specify input/output spaces.
env: EnvironmentName from envs/__init__.py
env_kwargs:
  kwarg_1: value
  # More key word arguments for the environment...

dataset: DatasetName from datasets/__init__.py
dataset_kwargs:

validation_dataset_kwargs:
  # If you want a validation dataset, specify the kwargs here
  # If none are specified, there will be no validation dataset.

processor: ProcessorName from processors/__init__.py or null
# Note that unlike other configuration types, the processor is unnecesary.
processor_kwargs:
  kwarg_1: value
  # More key word arguments for the processor

schedule: linear_decay # Schedule function from utils/schedules.py can be null.
schedule_kwargs:
  # if a scheduler is specified, specify its kwargs here.
  # total_steps is alwasy passed into it as the first argument.

train_kwargs: # Arguments given to Algorithm.train
  total_steps: 10000 # The total number of steps to train
  log_freq: 25 # How often to log values
  profile_freq: 10 # How often to time different componetns
  eval_freq: 500 # How often to run evals
  max_eval_steps: 100 # Maximum number of steps from the validation dataset, if included
<<<<<<< HEAD
  eval_fn: null
=======
>>>>>>> 3011a208
  loss_metric: loss # The validation metric that determines when to save the "best_checkpoint"
  eval_fn: eval_policy # evaluation function to run
  eval_kwargs:
    num_ep: 10 # Evaluation kwargs
  train_dataloader_kwargs:
    workers: 2
  validation_dataloader_kwargs:
    workers: 0
  benchmark: False # whether or not to enable torch.cuddn.benchmark
  torch_compile: True # wether or not to use torch compile
  torch_compile_kwargs:
    mode: null # set torch compile key word args.<|MERGE_RESOLUTION|>--- conflicted
+++ resolved
@@ -51,10 +51,6 @@
   profile_freq: 10 # How often to time different componetns
   eval_freq: 500 # How often to run evals
   max_eval_steps: 100 # Maximum number of steps from the validation dataset, if included
-<<<<<<< HEAD
-  eval_fn: null
-=======
->>>>>>> 3011a208
   loss_metric: loss # The validation metric that determines when to save the "best_checkpoint"
   eval_fn: eval_policy # evaluation function to run
   eval_kwargs:
