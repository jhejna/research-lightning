--- conflicted
+++ resolved
@@ -39,16 +39,12 @@
 Local development is great! The `environment_m1.yaml` should support m1. However, a few extra steps are needed to install mujoco. The package currently uses `mujoco_py` to be compatible with all standard benchmarks, but that is not supported by newer mujoco builds. Here are instructions to get it working.
 
 1. Download and install Mujoco 2.1.1, found [here](https://github.com/google-deepmind/mujoco/releases/tag/2.1.1). Use the dmg file, and drag the mujoco app to applications.
-<<<<<<< HEAD
-2. Follow these instructions, adapted from [this post](https://github.com/openai/mujoco-py/issues/662#issuecomment-996081734) to install mujoco_py.
-=======
 2. Make sure your python install is running on Arm:
 ```
 $ lipo -archs $(which python3)
 arm64
 ```
 3. Follow these instructions, adapted from [this post](https://github.com/openai/mujoco-py/issues/662#issuecomment-996081734) to install mujoco_py.
->>>>>>> 72a7e172
 ```
 mkdir -p $HOME/.mujoco/mujoco210         # Remove existing installation if any
 ln -sf /Applications/MuJoCo.app/Contents/Frameworks/MuJoCo.framework/Versions/Current/Headers/ $HOME/.mujoco/mujoco210/include
@@ -63,13 +59,8 @@
 ln -sf /opt/homebrew/lib/libglfw.3.dylib $HOME/.mujoco/mujoco210/bin
 export CC=/opt/homebrew/bin/gcc-11         # see https://github.com/openai/mujoco-py/issues/605
 ```
-<<<<<<< HEAD
 3. Install mujoco_py `pip install "mujoco-py<2.2,>=2.0"`
 4. Import `mujoco_py` from python.
-=======
-4. Install mujoco_py `pip install "mujoco-py<2.2,>=2.0"`
-5. Import `mujoco_py` from python.
->>>>>>> 72a7e172
 
 ## Usage
 You should be able to activate the development enviornment by running `. path/to/setup_shell.sh`. This is the same environment that will be activated when running jobs on SLURM.
