--- conflicted
+++ resolved
@@ -1,7 +1,3 @@
 # Register Preprocessors here
-<<<<<<< HEAD
-from .base import ComposeProcessor
-from .flatten import Flatten
-=======
 from .base import Compose
->>>>>>> 0d9dd832
+from .flatten import Flatten