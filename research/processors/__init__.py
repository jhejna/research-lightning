# Register Preprocessors here
<<<<<<< HEAD
from .base import ComposeProcessor
from .concatenate import ConcatenateProcessor
from .image_augmentation import RandomCrop
from .normalization import RunningObservationNormalizer
=======
from .base import Compose
>>>>>>> 0d9dd832
<|MERGE_RESOLUTION|>--- conflicted
+++ resolved
@@ -1,9 +1,5 @@
 # Register Preprocessors here
-<<<<<<< HEAD
-from .base import ComposeProcessor
+from .base import Compose
 from .concatenate import ConcatenateProcessor
 from .image_augmentation import RandomCrop
-from .normalization import RunningObservationNormalizer
-=======
-from .base import Compose
->>>>>>> 0d9dd832
+from .normalization import RunningObservationNormalizer