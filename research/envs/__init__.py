--- conflicted
+++ resolved
@@ -1,6 +1,5 @@
 # Register environment classes here
-<<<<<<< HEAD
-from .empty import Empty
+from .base import Empty
 
 # If we want to register environments in gym.
 # These will be loaded when we import the research package.
@@ -50,7 +49,4 @@
 
 # Cleanup extra imports
 del suite
-del register
-=======
-from .base import Empty
->>>>>>> 226bc92d
+del register