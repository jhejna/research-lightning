--- conflicted
+++ resolved
@@ -154,14 +154,9 @@
         print("[research] loading checkpoint:", checkpoint)
         checkpoint = torch.load(checkpoint, map_location=self.device)
         self.network.load_state_dict(checkpoint['network'], strict=strict)
-<<<<<<< HEAD
-
-        for k in self.optim.items():
-=======
         self.processor.load_state_dict(checkpoint['processor'], strict=strict)
         
         for k, v in self.optim.items():
->>>>>>> 8feb4a16
             if strict and k not in checkpoint['optim']:
                 raise ValueError("Strict mode was enabled, but couldn't find optimizer key")
             elif k not in checkpoint['optim']:
