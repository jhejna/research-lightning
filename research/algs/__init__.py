--- conflicted
+++ resolved
@@ -1,5 +1,2 @@
-<<<<<<< HEAD
-from .classification import Classification
-=======
 # Register Algorithms here.
->>>>>>> ac275c40
+from .classification import Classification